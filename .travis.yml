sudo: required
language: php

addons:
  mariadb: 10.1

cache:
  directories:
    - vendor
    - $HOME/.composer/cache

matrix:
  include:
    - php: 7.3
    - php: 7.2
    - php: 7.1
      env: COVERAGE=1
    - php: 7.1
      env: DEPS=low
    - php: nightly
    - php: hhvm
  allow_failures:
    - php: nightly
    - php: hhvm
  fast_finish: true

notifications:
  on_success: never
  on_failure: always
  webhooks:
    on_success: always
    urls:
      secure: rnvenRUkORTYn2zdE9g0yzLZp3PtnmdL+8Dbf5tmykPsVrihYBm0h7V/A76AnNM3ZF5BiubKnu0hJ3unm0TBJMCd5HCBq2zVKKcgRqZD2AvObo52I5Z8KIc+IVujbQdEmiktgSs5R7zQSqx5VuamlVlW8anEL52t0Iwqo7/UCMa3cdMuunOZ1W9zVkhsrqJGVdSHfv7NRdXftUngUtg6CQIt/274ECL+sjdhpEZvj8qow0OUFB7heXZu11BnkPSoMkytXpGwBAN3aKiT4Of9gpvEq9mQo/7qviLEDgsy57CJiRFJj9Gc3rD5LYpGWtmIMYQYnJpY8esUxe9t/lQCfqRi6eR9PTr8XS1LYxNNaB5iifgHdKhPAXYwcxg1GFKFNTL6O1UDSe72xQmqRtdyegvWRY7ALerBLXoCl5LiwnkRtZ+4J6JaXotEcPjzypHQe7w+xn4zBA0RnX2P2XPu3zXCBM4bL63N/PzKl2UKv0gJB0rW/fTXF5of1z2lQTkDfp7tsdn2nXwH7W0y17MHKe4U9HfknrHNFwWn0gXkhBDdCo2hd25ovjJd3j4utAKPPQyl7iKsyNLlqe3xbe+TV2lfddDORFgKGrVQMZt+exGq0HdmuLimSxfutPSCHCOUHzYuddaBeh0LjF7E/6+OvJXDiJN4afyBj2Ti5A2UCG8=

git:
  depth: 1

install:
  - if [ "$DEPS" == "low" ]; then travis_retry composer update --prefer-source --prefer-lowest --prefer-stable --no-interaction; fi
  - if [ "$DEPS" != "low" ]; then travis_retry composer install --prefer-source --no-interaction; fi

before_script:
  - mysql -u root -e 'create database telegrambot; use telegrambot; source ./vendor/longman/telegram-bot/structure.sql;'
  - if [[ "$COVERAGE" == "1" ]] && [[ "$TRAVIS_PULL_REQUEST" == "false" ]]; then CODECOV="1"; fi

script:
<<<<<<< HEAD
  - composer check-code
  - if [[ "$CODECOV" == "1" ]]; then composer test-cov-live; else composer test; fi
=======
    - composer check-code
    - if [[ "$CODECOV" == "1" ]]; then composer test-cov; else composer test; fi
>>>>>>> 37b7407f

after_success:
  - if [[ "$CODECOV" == "1" ]]; then composer test-cov-upload; fi

env:
  global:
    - secure: IrgTBL2nqjOd7HxcpX5+mbHtSKHyNoX/05sg+mY1OFh4b1pcc64KhfP5syw4UY2m8Iacm46M2daACEi4ygazDt9iIRd/uWn1ptsLtXPPvUuNdBchHKJsegSsZB/47ukPhsG0hXAJutKRlML0pbgPN/ejD70GTplhlJu6+ICKwsMd9GcZDzux6G28tHYoJk+nQC6HI2zt88d6YZhXlhWoPEnwXBsokTng9mfAg7y1LDERschwqeLAZZ6dUkcFPBqcpNXKZTz7oAq57cjH0S56bVrBiCp9FTK5ezIKl1L9IIYWnO3zxUT1n0ebNAN8Db4TYdSMcIgnJnXSCV/ayzzteZR2bIKvQQXaA2T1w+XxryoDhjJ7P3VMxla9u8xmtXT7ip1wrasD04JZXuYd+ZP2nUoKKm993ftXnT9ZS1L6USi5yajXtZBuACR8moeGGx8GtViK4eTBx2jFsY4pyeO4xFL/QgBoIIKpVd9pAF6Y1DYFcNR89bHPk+F91QMEnpLtVTCT7GCHl0R4q2rZ2AkxQsvkX6kQXYLBnCw1q8VIRYvcaDze3qEfCxEINYw02zLM7AE+LG937d8R1DPOgC4mN6mlqI8nAB3g7X6l+LBArvF30Lf374b6/kxGrVT96U+CXKCWbclB2OnRxJZUhfjzAWaGDvHAWFtKKe6+t1crwxU=
    - secure: xAIA+R8o54HVYDVbq9ki2w+lxnLfFozPXMPu1d4uKlWb47ig23gYralgDACEEBeMtvuUKsf8azlbNybYIbNQPaKW8B5KDUxkCl0DOxL+exvUpRclP6VL7IlzLBUTYtSo+qsSyczYLehxoZqMfEv6ouVGCQ/HJKzehUaEr0YqbDe7VVRf4PZbqnq+r8BkclT2wPcdkfD3DTs38eezIEaG3J8gA4e70U8RL0ogxhrWiKZ18v4co7LFgD1EFgKXe+IdFf+OQ5JdymR7sM+FJAne3kGgefGMHKe3kdGnd+xOtwqEfikte51SBGApWwodKzB2LZvyl8oZASPCB8NykJMHacEKQ+VNSpZ/9tAFdN5pOAQketZeidllHLuMtybf+HNza6kX7tFd3u400AAdKCEWZ/ZPzSAe9drO0NGhmJ8pViY581Qm+elZoePotNG4jqhHlLwU9uOuTiaiPhT6AhbxajZjK6L/SoQeTDMcUtIbW1heTtk35x0xWwwHsU9Z6bMgDmm7BiZ1Blzze2fa19a9GkRkd4MCSe5BlwZPKZ54uYSx4Ebcus0WFA99FMKdfEaX6n/8T6/2KBDbRXC+pxxIbq+2KBxQqNrHfoQWHeRwzdPpexBB1GqMOLqCTWXBjLHWtL9+LhUeoErjM5lZW9bsFFAsd85LlW3lAg/JFm+SBpo=<|MERGE_RESOLUTION|>--- conflicted
+++ resolved
@@ -44,13 +44,8 @@
   - if [[ "$COVERAGE" == "1" ]] && [[ "$TRAVIS_PULL_REQUEST" == "false" ]]; then CODECOV="1"; fi
 
 script:
-<<<<<<< HEAD
   - composer check-code
-  - if [[ "$CODECOV" == "1" ]]; then composer test-cov-live; else composer test; fi
-=======
-    - composer check-code
-    - if [[ "$CODECOV" == "1" ]]; then composer test-cov; else composer test; fi
->>>>>>> 37b7407f
+  - if [[ "$CODECOV" == "1" ]]; then composer test-cov; else composer test; fi
 
 after_success:
   - if [[ "$CODECOV" == "1" ]]; then composer test-cov-upload; fi
